--- conflicted
+++ resolved
@@ -1,11 +1,7 @@
 import { EventEmitter } from 'events';
-<<<<<<< HEAD
-import { Step, StepExecutionContext } from '../types';
+
+import { Step, StepExecutionContext, getStepType } from '../types';
 import { StepExecutionResult, StepType } from '../step-executors';
-=======
-import { Step, StepExecutionContext, getStepType } from '../types';
-import { StepExecutionResult } from '../step-executors';
->>>>>>> 340b9ac3
 
 /**
  * Event types emitted by the FlowExecutor
@@ -289,19 +285,4 @@
       orderedSteps,
     } as DependencyResolvedEvent);
   }
-<<<<<<< HEAD
-
-  /**
-   * Helper to determine step type
-   */
-  private getStepType(step: Step): StepType {
-    if (step.request) return StepType.Request;
-    if (step.loop) return StepType.Loop;
-    if (step.condition) return StepType.Condition;
-    if (step.transform) return StepType.Transform;
-    if (step.stop) return StepType.Stop;
-    return StepType.Unknown;
-  }
-=======
->>>>>>> 340b9ac3
 }
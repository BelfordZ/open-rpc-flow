--- conflicted
+++ resolved
@@ -14,17 +14,10 @@
   ],
   coverageThreshold: {
     global: {
-<<<<<<< HEAD
-      branches: 92.33,
-      functions: 96.57,
-      lines: 97.91,
-      statements: 97.7,
-=======
       branches: 92.61,
       functions: 96.56,
       lines: 97.91,
       statements: 97.82,
->>>>>>> 340b9ac3
     },
   },
 };
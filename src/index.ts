--- conflicted
+++ resolved
@@ -1,16 +1,10 @@
 /* istanbul ignore file */
-<<<<<<< HEAD
-export { Flow, Step, JsonRpcRequest } from './types';
-export { StepType } from './step-executors/types';
-export {
-=======
 export { Flow, Step, JsonRpcRequest, StepExecutionContext } from './types';
 export {
   StepExecutor,
   StepExecutionResult,
   StepType,
   JsonRpcRequestError,
->>>>>>> 1e9c16c5
   RequestStepExecutor,
   LoopStepExecutor,
   ConditionStepExecutor,

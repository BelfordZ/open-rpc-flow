--- conflicted
+++ resolved
@@ -1,6 +1,5 @@
 /* istanbul ignore file */
-<<<<<<< HEAD
-export { Flow, Step, JsonRpcRequest } from './types';
+export { Flow, Step, JsonRpcRequest, StepExecutionContext } from './types';
 export {
   StepExecutor,
   StepExecutionResult,
@@ -12,10 +11,6 @@
   TransformStepExecutor,
   StopStepExecutor,
 } from './step-executors';
-=======
-export { Flow, Step, JsonRpcRequest, StepExecutionContext } from './types';
-export { StepType } from './step-executors/types';
->>>>>>> 255bab7e
 export { FlowExecutor, FlowExecutorOptions, DEFAULT_RETRY_POLICY } from './flow-executor';
 export { SafeExpressionEvaluator } from './expression-evaluator/safe-evaluator';
 export {
